--- conflicted
+++ resolved
@@ -16,18 +16,14 @@
     strategy:
       fail-fast: false
       matrix:
-<<<<<<< HEAD
+        os: ["ubuntu-22.04"]
         python-version: ["3.7", "3.8", "3.9", "3.10", "3.11", "3.12", "pypy3.9"]
-=======
-        os: ["ubuntu-22.04"]
-        python-version: ["3.7", "3.8", "3.9", "3.10", "3.11", "3.12.0-rc.1", "pypy3.9"]
         include:
           # Python < 3.7 is not available on ubuntu-22.04
           - os: "ubuntu-20.04"
             python-version: "3.5"
           - os: "ubuntu-20.04"
             python-version: "3.6"
->>>>>>> 300668bb
 
     steps:
     - uses: actions/checkout@v4
