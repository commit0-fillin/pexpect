FAQ
===

**Q: Why don't shell pipe and redirect (| and >) work when I spawn a command?**

A: Remember that Pexpect does NOT interpret shell meta characters such as
redirect, pipe, or wild cards (``>``, ``|``, or ``*``). That's done by a shell not
the command you are spawning. This is a common mistake. If you want to run a
command and pipe it through another command then you must also start a shell.
For example::

    child = pexpect.spawn('/bin/bash -c "ls -l | grep LOG > log_list.txt"')
    child.expect(pexpect.EOF)

The second form of spawn (where you pass a list of arguments) is useful in
situations where you wish to spawn a command and pass it its own argument list.
This can make syntax more clear. For example, the following is equivalent to the
previous example::

    shell_cmd = 'ls -l | grep LOG > log_list.txt'
    child = pexpect.spawn('/bin/bash', ['-c', shell_cmd])
    child.expect(pexpect.EOF)

**Q: The `before` and `after` properties sound weird.**

A: This is how the -B and -A options in grep works, so that made it
easier for me to remember. Whatever makes my life easier is what's best.
Originally I was going to model Pexpect after Expect, but then I found
that I didn't actually like the way Expect did some things. It was more
confusing. The `after` property can be a little confusing at first,
because it will actually include the matched string. The `after` means
after the point of match, not after the matched string.

**Q: Why not just use Expect?**

A: I love it. It's great. I has bailed me out of some real jams, but I
wanted something that would do 90% of what I need from Expect; be 10% of
the size; and allow me to write my code in Python instead of TCL.
Pexpect is not nearly as big as Expect, but Pexpect does everything I
have ever used Expect for.

.. _whynotpipe:

**Q: Why not just use a pipe (popen())?**

A: A pipe works fine for getting the output to non-interactive programs.
If you just want to get the output from ls, uname, or ping then this
works. Pipes do not work very well for interactive programs and pipes
will almost certainly fail for most applications that ask for passwords
such as telnet, ftp, or ssh.

There are two reasons for this.

* First an application may bypass stdout and print directly to its
  controlling TTY. Something like SSH will do this when it asks you for
  a password. This is why you cannot redirect the password prompt because
  it does not go through stdout or stderr.

* The second reason is because most applications are built using the C
  Standard IO Library (anything that uses ``#include <stdio.h>``). One
  of the features of the stdio library is that it buffers all input and
  output. Normally output is line buffered when a program is printing to
  a TTY (your terminal screen). Everytime the program prints a line-feed
  the currently buffered data will get printed to your screen. The
  problem comes when you connect a pipe. The stdio library is smart and
  can tell that it is printing to a pipe instead of a TTY. In that case
  it switches from line buffer mode to block buffered. In this mode the
  currently buffered data is flushed when the buffer is full. This
  causes most interactive programs to deadlock. Block buffering is more
  efficient when writing to disks and pipes. Take the situation where a
  program prints a message ``"Enter your user name:\n"`` and then waits
  for you type type something. In block buffered mode, the stdio library
  will not put the message into the pipe even though a linefeed is
  printed. The result is that you never receive the message, yet the
  child application will sit and wait for you to type a response. Don't
  confuse the stdio lib's buffer with the pipe's buffer. The pipe buffer
  is another area that can cause problems. You could flush the input
  side of a pipe, whereas you have no control over the stdio library buffer.

More information: the Standard IO library has three states for a
``FILE *``. These are: _IOFBF for block buffered; _IOLBF for line buffered;
and _IONBF for unbuffered. The STDIO lib will use block buffering when
talking to a block file descriptor such as a pipe. This is usually not
helpful for interactive programs. Short of recompiling your program to
include fflush() everywhere or recompiling a custom stdio library there
is not much a controlling application can do about this if talking over
a pipe.

The program may have put data in its output that remains unflushed
because the output buffer is not full; then the program will go and
deadlock while waiting for input -- because you never send it any
because you are still waiting for its output (still stuck in the STDIO's
output buffer).

The answer is to use a pseudo-tty. A TTY device will force line
buffering (as opposed to block buffering). Line buffering means that you
will get each line when the child program sends a line feed. This
corresponds to the way most interactive programs operate -- send a line
of output then wait for a line of input.

I put "answer" in quotes because it's ugly solution and because there is
no POSIX standard for pseudo-TTY devices (even though they have a TTY
standard...). What would make more sense to me would be to have some way
to set a mode on a file descriptor so that it will tell the STDIO to be
line-buffered. I have investigated, and I don't think there is a way to
set the buffered state of a child process. The STDIO Library does not
maintain any external state in the kernel or whatnot, so I don't think
there is any way for you to alter it. I'm not quite sure how this
line-buffered/block-buffered state change happens internally in the
STDIO library. I think the STDIO lib looks at the file descriptor and
decides to change behavior based on whether it's a TTY or a block file
(see isatty()).

I hope that this qualifies as helpful. Don't use a pipe to control
another application.

**Q: Can I do screen scraping with this thing?**

A: That depends. If your application just does line-oriented output then
<<<<<<< HEAD
this is easy. If it does screen-oriented output then it may work, but it
could be hard. For example, trying to scrape data from the 'top' command
would be hard. The top command repaints the text window.

I am working on an ANSI / VT100 terminal emulator that will have methods
to get characters from an arbitrary X,Y coordinate of the virtual screen.
It works and you can play with it (see :mod:`pexpect.ANSI`), but I have
no working examples at this time. 

**Q: I get strange behavior with pexect and gevent**

A: Pexpect uses fork(2), exec(2), select(2), waitpid(2), and implements its
own selector in expect family of calls. pexpect has been known to misbehave
when paired with gevent.  A solution might be to isolate your pexpect
dependent code from any frameworks that manipulate event selection behavior
by running it in an another process entirely.
=======
this is easy. If a program emits many terminal sequences, from video
attributes to screen addressing, such as programs using curses, then
it may become very difficult to ascertain what text is displayed on a screen.

We suggest using the `pyte <https://github.com/selectel/pyte>`_ library to
screen-scrape.  The module :mod:`pexpect.ANSI` released with previous versions
of pexpect is now marked deprecated and may be removed in the future.
>>>>>>> 3257ab3d
<|MERGE_RESOLUTION|>--- conflicted
+++ resolved
@@ -117,15 +117,13 @@
 **Q: Can I do screen scraping with this thing?**
 
 A: That depends. If your application just does line-oriented output then
-<<<<<<< HEAD
-this is easy. If it does screen-oriented output then it may work, but it
-could be hard. For example, trying to scrape data from the 'top' command
-would be hard. The top command repaints the text window.
+this is easy. If a program emits many terminal sequences, from video
+attributes to screen addressing, such as programs using curses, then
+it may become very difficult to ascertain what text is displayed on a screen.
 
-I am working on an ANSI / VT100 terminal emulator that will have methods
-to get characters from an arbitrary X,Y coordinate of the virtual screen.
-It works and you can play with it (see :mod:`pexpect.ANSI`), but I have
-no working examples at this time. 
+We suggest using the `pyte <https://github.com/selectel/pyte>`_ library to
+screen-scrape.  The module :mod:`pexpect.ANSI` released with previous versions
+of pexpect is now marked deprecated and may be removed in the future.
 
 **Q: I get strange behavior with pexect and gevent**
 
@@ -133,13 +131,4 @@
 own selector in expect family of calls. pexpect has been known to misbehave
 when paired with gevent.  A solution might be to isolate your pexpect
 dependent code from any frameworks that manipulate event selection behavior
-by running it in an another process entirely.
-=======
-this is easy. If a program emits many terminal sequences, from video
-attributes to screen addressing, such as programs using curses, then
-it may become very difficult to ascertain what text is displayed on a screen.
-
-We suggest using the `pyte <https://github.com/selectel/pyte>`_ library to
-screen-scrape.  The module :mod:`pexpect.ANSI` released with previous versions
-of pexpect is now marked deprecated and may be removed in the future.
->>>>>>> 3257ab3d
+by running it in an another process entirely.